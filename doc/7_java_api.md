--- conflicted
+++ resolved
@@ -125,18 +125,7 @@
 ```
 
 ```java
-<<<<<<< HEAD
-JavaRDD<String> rdd = javaFunctions(sc).cassandraTable("ks", "people", Person.class)
-        .map(new Function<Person, String>() {
-            @Override
-            public String call(Person person) throws Exception {
-                return person.toString();
-            }
-        });
-System.out.println("Data as Person beans: \n" + StringUtils.join(rdd.toArray(), "\n"));
-=======
 JavaRDD<Person> rdd = javaFunctions(sc).cassandraTable("ks", "people", mapRowTo(Person.class));
->>>>>>> 03e3e906
 ```
 
 In this example, we created a `CassandraJavaRDD` of `Person` elements. While defining bean classes like 
