--- conflicted
+++ resolved
@@ -11,11 +11,7 @@
 On order to use Java API, you need to add the Java API module to the list of dependencies:
 
 ```scala
-<<<<<<< HEAD
-libraryDependencies += "com.datastax.spark" %% "spark-cassandra-connector-java" % "1.1.0"
-=======
 libraryDependencies += "com.datastax.spark" %% "spark-cassandra-connector-java" % "1.1.0" 
->>>>>>> a688b1f1
 ```
 
 The best way to use Connector Java API is to import statically all the methods in `CassandraJavaUtil`. 
